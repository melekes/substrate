--- conflicted
+++ resolved
@@ -560,14 +560,10 @@
 		.max
 		.get(DispatchClass::Normal);
 
-<<<<<<< HEAD
-	pub const VoterSnapshotPerBlock: u32 = u32::max_value();
-=======
 	// BagsList allows a practically unbounded count of nominators to participate in NPoS elections.
 	// To ensure we respect memory limits when using the BagsList this must be set to a number of
 	// voters we know can fit into a single vec allocation.
 	pub const VoterSnapshotPerBlock: u32 = 10_000;
->>>>>>> 4f8e0cf6
 }
 
 sp_npos_elections::generate_solution_type!(
