--- conflicted
+++ resolved
@@ -15,11 +15,7 @@
 [dependencies]
 log = "0.4.11"
 regex = "1.5.4"
-<<<<<<< HEAD
-tokio = { version = "1.14", features = [ "signal", "rt-multi-thread" ] }
-=======
 tokio = { version = "1.15", features = [ "signal", "rt-multi-thread" ] }
->>>>>>> 50156013
 futures = "0.3.9"
 fdlimit = "0.2.1"
 libp2p = "0.40.0"
