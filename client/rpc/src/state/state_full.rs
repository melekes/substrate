// This file is part of Substrate.

// Copyright (C) 2019-2021 Parity Technologies (UK) Ltd.
// SPDX-License-Identifier: GPL-3.0-or-later WITH Classpath-exception-2.0

// This program is free software: you can redistribute it and/or modify
// it under the terms of the GNU General Public License as published by
// the Free Software Foundation, either version 3 of the License, or
// (at your option) any later version.

// This program is distributed in the hope that it will be useful,
// but WITHOUT ANY WARRANTY; without even the implied warranty of
// MERCHANTABILITY or FITNESS FOR A PARTICULAR PURPOSE. See the
// GNU General Public License for more details.

// You should have received a copy of the GNU General Public License
// along with this program. If not, see <https://www.gnu.org/licenses/>.

//! State API backend for full nodes.

use std::{
	collections::{BTreeMap, HashMap},
	marker::PhantomData,
	ops::Range,
	sync::Arc,
};

use super::{
	client_err,
	error::{Error, Result},
	ChildStateBackend, StateBackend,
};
use crate::SubscriptionTaskExecutor;

use futures::{future, FutureExt, StreamExt};
use jsonrpsee::SubscriptionSink;
use sc_client_api::{
	Backend, BlockBackend, BlockchainEvents, CallExecutor, ExecutorProvider, ProofProvider,
	StorageProvider,
};
use sc_rpc_api::state::ReadProof;
use sp_api::{CallApiAt, Metadata, ProvideRuntimeApi};
use sp_blockchain::{
	CachedHeaderMetadata, Error as ClientError, HeaderBackend, HeaderMetadata,
	Result as ClientResult,
};
use sp_core::{
	storage::{
		ChildInfo, ChildType, PrefixedStorageKey, StorageChangeSet, StorageData, StorageKey,
	},
	Bytes,
};
use sp_runtime::{
	generic::BlockId,
	traits::{Block as BlockT, CheckedSub, NumberFor, SaturatedConversion},
};
use sp_version::RuntimeVersion;

/// Ranges to query in state_queryStorage.
struct QueryStorageRange<Block: BlockT> {
	/// Hashes of all the blocks in the range.
	pub hashes: Vec<Block::Hash>,
	/// Number of the first block in the range.
	pub first_number: NumberFor<Block>,
	/// Blocks subrange ([begin; end) indices within `hashes`) where we should read keys at
	/// each state to get changes.
	pub unfiltered_range: Range<usize>,
	/// Blocks subrange ([begin; end) indices within `hashes`) where we could pre-filter
	/// blocks-with-changes by using changes tries.
	pub filtered_range: Option<Range<usize>>,
}

/// State API backend for full nodes.
pub struct FullState<BE, Block: BlockT, Client> {
	client: Arc<Client>,
	executor: Arc<SubscriptionTaskExecutor>,
	_phantom: PhantomData<(BE, Block)>,
	rpc_max_payload: Option<usize>,
}

impl<BE, Block: BlockT, Client> FullState<BE, Block, Client>
where
	BE: Backend<Block>,
	Client: StorageProvider<Block, BE>
		+ HeaderBackend<Block>
		+ BlockBackend<Block>
		+ HeaderMetadata<Block, Error = sp_blockchain::Error>,
	Block: BlockT + 'static,
{
	/// Create new state API backend for full nodes.
	pub fn new(
		client: Arc<Client>,
		executor: Arc<SubscriptionTaskExecutor>,
		rpc_max_payload: Option<usize>,
	) -> Self {
		Self { client, executor, _phantom: PhantomData, rpc_max_payload }
	}

	/// Returns given block hash or best block hash if None is passed.
	fn block_or_best(&self, hash: Option<Block::Hash>) -> ClientResult<Block::Hash> {
		Ok(hash.unwrap_or_else(|| self.client.info().best_hash))
	}

	/// Splits the `query_storage` block range into 'filtered' and 'unfiltered' subranges.
	/// Blocks that contain changes within filtered subrange could be filtered using changes tries.
	/// Blocks that contain changes within unfiltered subrange must be filtered manually.
	fn split_query_storage_range(
		&self,
		from: Block::Hash,
		to: Option<Block::Hash>,
	) -> Result<QueryStorageRange<Block>> {
		let to = self
			.block_or_best(to)
			.map_err(|e| invalid_block::<Block>(from, to, e.to_string()))?;

		let invalid_block_err =
			|e: ClientError| invalid_block::<Block>(from, Some(to), e.to_string());
		let from_meta = self.client.header_metadata(from).map_err(invalid_block_err)?;
		let to_meta = self.client.header_metadata(to).map_err(invalid_block_err)?;

		if from_meta.number > to_meta.number {
			return Err(invalid_block_range(
				&from_meta,
				&to_meta,
				"from number > to number".to_owned(),
			))
		}

		// check if we can get from `to` to `from` by going through parent_hashes.
		let from_number = from_meta.number;
		let hashes = {
			let mut hashes = vec![to_meta.hash];
			let mut last = to_meta.clone();
			while last.number > from_number {
				let header_metadata = self
					.client
					.header_metadata(last.parent)
					.map_err(|e| invalid_block_range::<Block>(&last, &to_meta, e.to_string()))?;
				hashes.push(header_metadata.hash);
				last = header_metadata;
			}
			if last.hash != from_meta.hash {
				return Err(invalid_block_range(
					&from_meta,
					&to_meta,
					"from and to are on different forks".to_owned(),
				))
			}
			hashes.reverse();
			hashes
		};

		// check if we can filter blocks-with-changes from some (sub)range using changes tries
		let changes_trie_range = self
			.client
			.max_key_changes_range(from_number, BlockId::Hash(to_meta.hash))
			.map_err(client_err)?;
		let filtered_range_begin = changes_trie_range.and_then(|(begin, _)| {
			// avoids a corner case where begin < from_number (happens when querying genesis)
			begin.checked_sub(&from_number).map(|x| x.saturated_into::<usize>())
		});
		let (unfiltered_range, filtered_range) = split_range(hashes.len(), filtered_range_begin);

		Ok(QueryStorageRange {
			hashes,
			first_number: from_number,
			unfiltered_range,
			filtered_range,
		})
	}

	/// Iterates through range.unfiltered_range and check each block for changes of keys' values.
	fn query_storage_unfiltered(
		&self,
		range: &QueryStorageRange<Block>,
		keys: &[StorageKey],
		last_values: &mut HashMap<StorageKey, Option<StorageData>>,
		changes: &mut Vec<StorageChangeSet<Block::Hash>>,
	) -> Result<()> {
		for block in range.unfiltered_range.start..range.unfiltered_range.end {
			let block_hash = range.hashes[block].clone();
			let mut block_changes =
				StorageChangeSet { block: block_hash.clone(), changes: Vec::new() };
			let id = BlockId::hash(block_hash);
			for key in keys {
				let (has_changed, data) = {
					let curr_data = self.client.storage(&id, key).map_err(client_err)?;
					match last_values.get(key) {
						Some(prev_data) => (curr_data != *prev_data, curr_data),
						None => (true, curr_data),
					}
				};
				if has_changed {
					block_changes.changes.push((key.clone(), data.clone()));
				}
				last_values.insert(key.clone(), data);
			}
			if !block_changes.changes.is_empty() {
				changes.push(block_changes);
			}
		}
		Ok(())
	}

	/// Iterates through all blocks that are changing keys within range.filtered_range and collects
	/// these changes.
	fn query_storage_filtered(
		&self,
		range: &QueryStorageRange<Block>,
		keys: &[StorageKey],
		last_values: &HashMap<StorageKey, Option<StorageData>>,
		changes: &mut Vec<StorageChangeSet<Block::Hash>>,
	) -> Result<()> {
		let (begin, end) = match range.filtered_range {
			Some(ref filtered_range) => (
				range.first_number + filtered_range.start.saturated_into(),
				BlockId::Hash(range.hashes[filtered_range.end - 1].clone()),
			),
			None => return Ok(()),
		};
		let mut changes_map: BTreeMap<NumberFor<Block>, StorageChangeSet<Block::Hash>> =
			BTreeMap::new();
		for key in keys {
			let mut last_block = None;
			let mut last_value = last_values.get(key).cloned().unwrap_or_default();
			let key_changes = self.client.key_changes(begin, end, None, key).map_err(client_err)?;
			for (block, _) in key_changes.into_iter().rev() {
				if last_block == Some(block) {
					continue
				}

				let block_hash =
					range.hashes[(block - range.first_number).saturated_into::<usize>()].clone();
				let id = BlockId::Hash(block_hash);
				let value_at_block = self.client.storage(&id, key).map_err(client_err)?;
				if last_value == value_at_block {
					continue
				}

				changes_map
					.entry(block)
					.or_insert_with(|| StorageChangeSet { block: block_hash, changes: Vec::new() })
					.changes
					.push((key.clone(), value_at_block.clone()));
				last_block = Some(block);
				last_value = value_at_block;
			}
		}
		if let Some(additional_capacity) = changes_map.len().checked_sub(changes.len()) {
			changes.reserve(additional_capacity);
		}
		changes.extend(changes_map.into_iter().map(|(_, cs)| cs));
		Ok(())
	}
}

#[async_trait::async_trait]
impl<BE, Block, Client> StateBackend<Block, Client> for FullState<BE, Block, Client>
where
	Block: BlockT + 'static,
	Block::Hash: Unpin,
	BE: Backend<Block> + 'static,
	Client: ExecutorProvider<Block>
		+ StorageProvider<Block, BE>
		+ ProofProvider<Block>
		+ HeaderBackend<Block>
		+ HeaderMetadata<Block, Error = sp_blockchain::Error>
		+ BlockchainEvents<Block>
		+ CallApiAt<Block>
		+ ProvideRuntimeApi<Block>
		+ BlockBackend<Block>
		+ Send
		+ Sync
		+ 'static,
	Client::Api: Metadata<Block>,
{
	async fn call(
		&self,
		block: Option<Block::Hash>,
		method: String,
		call_data: Bytes,
	) -> std::result::Result<Bytes, Error> {
		self.block_or_best(block)
			.and_then(|block| {
				self.client
					.executor()
					.call(
						&BlockId::Hash(block),
						&method,
						&*call_data,
						self.client.execution_extensions().strategies().other,
						None,
					)
					.map(Into::into)
			})
			.map_err(client_err)
	}

	async fn storage_keys(
		&self,
		block: Option<Block::Hash>,
		prefix: StorageKey,
	) -> std::result::Result<Vec<StorageKey>, Error> {
		self.block_or_best(block)
			.and_then(|block| self.client.storage_keys(&BlockId::Hash(block), &prefix))
			.map_err(client_err)
	}

	async fn storage_pairs(
		&self,
		block: Option<Block::Hash>,
		prefix: StorageKey,
	) -> std::result::Result<Vec<(StorageKey, StorageData)>, Error> {
		self.block_or_best(block)
			.and_then(|block| self.client.storage_pairs(&BlockId::Hash(block), &prefix))
			.map_err(client_err)
	}

	async fn storage_keys_paged(
		&self,
		block: Option<Block::Hash>,
		prefix: Option<StorageKey>,
		count: u32,
		start_key: Option<StorageKey>,
	) -> std::result::Result<Vec<StorageKey>, Error> {
		self.block_or_best(block)
			.and_then(|block| {
				self.client.storage_keys_iter(
					&BlockId::Hash(block),
					prefix.as_ref(),
					start_key.as_ref(),
				)
			})
			.map(|iter| iter.take(count as usize).collect())
			.map_err(client_err)
	}

	async fn storage(
		&self,
		block: Option<Block::Hash>,
		key: StorageKey,
	) -> std::result::Result<Option<StorageData>, Error> {
		self.block_or_best(block)
			.and_then(|block| self.client.storage(&BlockId::Hash(block), &key))
			.map_err(client_err)
	}

	async fn storage_size(
		&self,
		block: Option<Block::Hash>,
		key: StorageKey,
	) -> std::result::Result<Option<u64>, Error> {
		let block = match self.block_or_best(block) {
			Ok(b) => b,
			Err(e) => return Err(client_err(e)),
		};

		match self.client.storage(&BlockId::Hash(block), &key) {
			Ok(Some(d)) => return Ok(Some(d.0.len() as u64)),
			Err(e) => return Err(client_err(e)),
			Ok(None) => {},
		}

		self.client
			.storage_pairs(&BlockId::Hash(block), &key)
			.map(|kv| {
				let item_sum = kv.iter().map(|(_, v)| v.0.len() as u64).sum::<u64>();
				if item_sum > 0 {
					Some(item_sum)
				} else {
					None
				}
			})
			.map_err(client_err)
	}

	async fn storage_hash(
		&self,
		block: Option<Block::Hash>,
		key: StorageKey,
	) -> std::result::Result<Option<Block::Hash>, Error> {
		self.block_or_best(block)
			.and_then(|block| self.client.storage_hash(&BlockId::Hash(block), &key))
			.map_err(client_err)
	}

	async fn metadata(&self, block: Option<Block::Hash>) -> std::result::Result<Bytes, Error> {
		self.block_or_best(block).map_err(client_err).and_then(|block| {
			self.client
				.runtime_api()
				.metadata(&BlockId::Hash(block))
				.map(Into::into)
				.map_err(|e| Error::Client(Box::new(e)))
		})
	}

	async fn runtime_version(
		&self,
		block: Option<Block::Hash>,
	) -> std::result::Result<RuntimeVersion, Error> {
		self.block_or_best(block).map_err(client_err).and_then(|block| {
			self.client
				.runtime_version_at(&BlockId::Hash(block))
				.map_err(|e| Error::Client(Box::new(e)))
		})
	}

	async fn query_storage(
		&self,
		from: Block::Hash,
		to: Option<Block::Hash>,
		keys: Vec<StorageKey>,
	) -> std::result::Result<Vec<StorageChangeSet<Block::Hash>>, Error> {
		let call_fn = move || {
			let range = self.split_query_storage_range(from, to)?;
			let mut changes = Vec::new();
			let mut last_values = HashMap::new();
			self.query_storage_unfiltered(&range, &keys, &mut last_values, &mut changes)?;
			self.query_storage_filtered(&range, &keys, &last_values, &mut changes)?;
			Ok(changes)
		};
		call_fn()
	}

	async fn query_storage_at(
		&self,
		keys: Vec<StorageKey>,
		at: Option<Block::Hash>,
	) -> std::result::Result<Vec<StorageChangeSet<Block::Hash>>, Error> {
		let at = at.unwrap_or_else(|| self.client.info().best_hash);
		self.query_storage(at, Some(at), keys).await
	}

	async fn read_proof(
		&self,
		block: Option<Block::Hash>,
		keys: Vec<StorageKey>,
	) -> std::result::Result<ReadProof<Block::Hash>, Error> {
		self.block_or_best(block)
			.and_then(|block| {
				self.client
					.read_proof(&BlockId::Hash(block), &mut keys.iter().map(|key| key.0.as_ref()))
					.map(|proof| proof.iter_nodes().map(|node| node.into()).collect())
					.map(|proof| ReadProof { at: block, proof })
			})
			.map_err(client_err)
	}

	fn subscribe_runtime_version(
		&self,
		mut sink: SubscriptionSink,
	) -> std::result::Result<(), Error> {
		let executor = self.executor.clone();
		let client = self.client.clone();

		let mut previous_version = client
			.runtime_version_at(&BlockId::hash(client.info().best_hash))
			.expect("best hash is valid; qed");

		let _ = sink.send(&previous_version);
		// A stream of all best blocks.
		let rt_version_stream =
			client.import_notification_stream().filter(|n| future::ready(n.is_new_best));
		let fut = async move {
			rt_version_stream
				.filter_map(move |n| {
					let version = client.runtime_version_at(&BlockId::hash(n.hash));
					match version {
						Ok(v) =>
							if previous_version != v {
								previous_version = v.clone();
								future::ready(Some(v))
							} else {
								future::ready(None)
							},
						Err(e) => {
							log::error!("Could not fetch current runtime version. Error={:?}", e);
							future::ready(None)
						},
					}
				})
				.take_while(|version| {
					future::ready(sink.send(&version).map_or_else(
						|e| {
							log::error!("Could not send data to the state_subscribeRuntimeVersion subscriber: {:?}", e);
							false
						},
						|_| true,
					))
				})
				.for_each(|_| future::ready(()))
				.await;
		}
		.boxed();
		executor.execute(fut);

		Ok(())
	}

	fn subscribe_storage(
		&self,
		mut sink: SubscriptionSink,
		keys: Option<Vec<StorageKey>>,
	) -> std::result::Result<(), Error> {
		let executor = self.executor.clone();
		let client = self.client.clone();

		let stream = client
			.storage_changes_notification_stream(keys.as_ref().map(|keys| &**keys), None)
			.map_err(|blockchain_err| Error::Client(Box::new(blockchain_err)))?;

		let block = client.info().best_hash;
		let changes: Vec<(StorageKey, Option<StorageData>)> = keys
			.map(|keys| {
				keys.into_iter()
					.map(|storage_key| {
						let v = client.storage(&BlockId::Hash(block), &storage_key).ok().flatten();
						(storage_key, v)
					})
					.collect()
			})
			.unwrap_or_default();
		if !changes.is_empty() {
			sink.send(&StorageChangeSet { block, changes })
				.map_err(|e| Error::Client(Box::new(e)))?;
		}

		let fut = async move {
			stream
				.filter_map(|(block, changes)| async move {
					let changes: Vec<_> = changes
						.iter()
						.filter_map(|(o_sk, k, v)| {
							// Note: the first `Option<&StorageKey>` seems to be the parent key,
							// so it's set only for storage events stemming from child storage,
							// `None` otherwise. This RPC only returns non-child storage.
							if o_sk.is_none() {
								Some((k.clone(), v.cloned()))
							} else {
								None
							}
						})
						.collect();
					if changes.is_empty() {
						None
					} else {
						Some(StorageChangeSet { block, changes })
					}
				})
				.take_while(|storage| {
					future::ready(sink.send(&storage).map_or_else(
						|e| {
							log::error!("Could not send data to the state_subscribeStorage subscriber: {:?}", e);
							false
						},
						|_| true,
					))
				})
				.for_each(|_| future::ready(()))
				.await;
		}
		.boxed();

		executor.execute(fut);

		Ok(())
	}

	async fn trace_block(
		&self,
		block: Block::Hash,
		targets: Option<String>,
		storage_keys: Option<String>,
<<<<<<< HEAD
	) -> std::result::Result<sp_rpc::tracing::TraceBlockResponse, Error> {
		sc_tracing::block::BlockExecutor::new(
=======
		methods: Option<String>,
	) -> FutureResult<sp_rpc::tracing::TraceBlockResponse> {
		let block_executor = sc_tracing::block::BlockExecutor::new(
>>>>>>> e7b93e1b
			self.client.clone(),
			block,
			targets,
			storage_keys,
			methods,
			self.rpc_max_payload,
		)
		.trace_block()
		.map_err(|e| invalid_block::<Block>(block, None, e.to_string()))
	}
}

#[async_trait::async_trait]
impl<BE, Block, Client> ChildStateBackend<Block, Client> for FullState<BE, Block, Client>
where
	Block: BlockT + 'static,
	BE: Backend<Block> + 'static,
	Client: ExecutorProvider<Block>
		+ StorageProvider<Block, BE>
		+ ProofProvider<Block>
		+ HeaderBackend<Block>
		+ BlockBackend<Block>
		+ HeaderMetadata<Block, Error = sp_blockchain::Error>
		+ BlockchainEvents<Block>
		+ CallApiAt<Block>
		+ ProvideRuntimeApi<Block>
		+ Send
		+ Sync
		+ 'static,
	Client::Api: Metadata<Block>,
{
	async fn read_child_proof(
		&self,
		block: Option<Block::Hash>,
		storage_key: PrefixedStorageKey,
		keys: Vec<StorageKey>,
	) -> std::result::Result<ReadProof<Block::Hash>, Error> {
		self.block_or_best(block)
			.and_then(|block| {
				let child_info = match ChildType::from_prefixed_key(&storage_key) {
					Some((ChildType::ParentKeyId, storage_key)) =>
						ChildInfo::new_default(storage_key),
					None => return Err(sp_blockchain::Error::InvalidChildStorageKey),
				};
				self.client
					.read_child_proof(
						&BlockId::Hash(block),
						&child_info,
						&mut keys.iter().map(|key| key.0.as_ref()),
					)
					.map(|proof| proof.iter_nodes().map(|node| node.into()).collect())
					.map(|proof| ReadProof { at: block, proof })
			})
			.map_err(client_err)
	}

	async fn storage_keys(
		&self,
		block: Option<Block::Hash>,
		storage_key: PrefixedStorageKey,
		prefix: StorageKey,
	) -> std::result::Result<Vec<StorageKey>, Error> {
		self.block_or_best(block)
			.and_then(|block| {
				let child_info = match ChildType::from_prefixed_key(&storage_key) {
					Some((ChildType::ParentKeyId, storage_key)) =>
						ChildInfo::new_default(storage_key),
					None => return Err(sp_blockchain::Error::InvalidChildStorageKey),
				};
				self.client.child_storage_keys(&BlockId::Hash(block), &child_info, &prefix)
			})
			.map_err(client_err)
	}

	async fn storage_keys_paged(
		&self,
		block: Option<Block::Hash>,
		storage_key: PrefixedStorageKey,
		prefix: Option<StorageKey>,
		count: u32,
		start_key: Option<StorageKey>,
	) -> std::result::Result<Vec<StorageKey>, Error> {
		self.block_or_best(block)
			.and_then(|block| {
				let child_info = match ChildType::from_prefixed_key(&storage_key) {
					Some((ChildType::ParentKeyId, storage_key)) =>
						ChildInfo::new_default(storage_key),
					None => return Err(sp_blockchain::Error::InvalidChildStorageKey),
				};
				self.client.child_storage_keys_iter(
					&BlockId::Hash(block),
					child_info,
					prefix.as_ref(),
					start_key.as_ref(),
				)
			})
			.map(|iter| iter.take(count as usize).collect())
			.map_err(client_err)
	}

	async fn storage(
		&self,
		block: Option<Block::Hash>,
		storage_key: PrefixedStorageKey,
		key: StorageKey,
	) -> std::result::Result<Option<StorageData>, Error> {
		self.block_or_best(block)
			.and_then(|block| {
				let child_info = match ChildType::from_prefixed_key(&storage_key) {
					Some((ChildType::ParentKeyId, storage_key)) =>
						ChildInfo::new_default(storage_key),
					None => return Err(sp_blockchain::Error::InvalidChildStorageKey),
				};
				self.client.child_storage(&BlockId::Hash(block), &child_info, &key)
			})
			.map_err(client_err)
	}

	async fn storage_hash(
		&self,
		block: Option<Block::Hash>,
		storage_key: PrefixedStorageKey,
		key: StorageKey,
	) -> std::result::Result<Option<Block::Hash>, Error> {
		self.block_or_best(block)
			.and_then(|block| {
				let child_info = match ChildType::from_prefixed_key(&storage_key) {
					Some((ChildType::ParentKeyId, storage_key)) =>
						ChildInfo::new_default(storage_key),
					None => return Err(sp_blockchain::Error::InvalidChildStorageKey),
				};
				self.client.child_storage_hash(&BlockId::Hash(block), &child_info, &key)
			})
			.map_err(client_err)
	}
}

/// Splits passed range into two subranges where:
/// - first range has at least one element in it;
/// - second range (optionally) starts at given `middle` element.
pub(crate) fn split_range(
	size: usize,
	middle: Option<usize>,
) -> (Range<usize>, Option<Range<usize>>) {
	// check if we can filter blocks-with-changes from some (sub)range using changes tries
	let range2_begin = match middle {
		// some of required changes tries are pruned => use available tries
		Some(middle) if middle != 0 => Some(middle),
		// all required changes tries are available, but we still want values at first block
		// => do 'unfiltered' read for the first block and 'filtered' for the rest
		Some(_) if size > 1 => Some(1),
		// range contains single element => do not use changes tries
		Some(_) => None,
		// changes tries are not available => do 'unfiltered' read for the whole range
		None => None,
	};
	let range1 = 0..range2_begin.unwrap_or(size);
	let range2 = range2_begin.map(|begin| begin..size);
	(range1, range2)
}

fn invalid_block_range<B: BlockT>(
	from: &CachedHeaderMetadata<B>,
	to: &CachedHeaderMetadata<B>,
	details: String,
) -> Error {
	let to_string = |h: &CachedHeaderMetadata<B>| format!("{} ({:?})", h.number, h.hash);

	Error::InvalidBlockRange { from: to_string(from), to: to_string(to), details }
}

fn invalid_block<B: BlockT>(from: B::Hash, to: Option<B::Hash>, details: String) -> Error {
	Error::InvalidBlockRange { from: format!("{:?}", from), to: format!("{:?}", to), details }
}<|MERGE_RESOLUTION|>--- conflicted
+++ resolved
@@ -123,7 +123,7 @@
 				&from_meta,
 				&to_meta,
 				"from number > to number".to_owned(),
-			))
+			));
 		}
 
 		// check if we can get from `to` to `from` by going through parent_hashes.
@@ -144,7 +144,7 @@
 					&from_meta,
 					&to_meta,
 					"from and to are on different forks".to_owned(),
-				))
+				));
 			}
 			hashes.reverse();
 			hashes
@@ -226,7 +226,7 @@
 			let key_changes = self.client.key_changes(begin, end, None, key).map_err(client_err)?;
 			for (block, _) in key_changes.into_iter().rev() {
 				if last_block == Some(block) {
-					continue
+					continue;
 				}
 
 				let block_hash =
@@ -234,7 +234,7 @@
 				let id = BlockId::Hash(block_hash);
 				let value_at_block = self.client.storage(&id, key).map_err(client_err)?;
 				if last_value == value_at_block {
-					continue
+					continue;
 				}
 
 				changes_map
@@ -358,7 +358,7 @@
 		match self.client.storage(&BlockId::Hash(block), &key) {
 			Ok(Some(d)) => return Ok(Some(d.0.len() as u64)),
 			Err(e) => return Err(client_err(e)),
-			Ok(None) => {},
+			Ok(None) => {}
 		}
 
 		self.client
@@ -466,17 +466,18 @@
 				.filter_map(move |n| {
 					let version = client.runtime_version_at(&BlockId::hash(n.hash));
 					match version {
-						Ok(v) =>
+						Ok(v) => {
 							if previous_version != v {
 								previous_version = v.clone();
 								future::ready(Some(v))
 							} else {
 								future::ready(None)
-							},
+							}
+						}
 						Err(e) => {
 							log::error!("Could not fetch current runtime version. Error={:?}", e);
 							future::ready(None)
-						},
+						}
 					}
 				})
 				.take_while(|version| {
@@ -571,14 +572,9 @@
 		block: Block::Hash,
 		targets: Option<String>,
 		storage_keys: Option<String>,
-<<<<<<< HEAD
+		methods: Option<String>,
 	) -> std::result::Result<sp_rpc::tracing::TraceBlockResponse, Error> {
 		sc_tracing::block::BlockExecutor::new(
-=======
-		methods: Option<String>,
-	) -> FutureResult<sp_rpc::tracing::TraceBlockResponse> {
-		let block_executor = sc_tracing::block::BlockExecutor::new(
->>>>>>> e7b93e1b
 			self.client.clone(),
 			block,
 			targets,
@@ -619,8 +615,9 @@
 		self.block_or_best(block)
 			.and_then(|block| {
 				let child_info = match ChildType::from_prefixed_key(&storage_key) {
-					Some((ChildType::ParentKeyId, storage_key)) =>
-						ChildInfo::new_default(storage_key),
+					Some((ChildType::ParentKeyId, storage_key)) => {
+						ChildInfo::new_default(storage_key)
+					}
 					None => return Err(sp_blockchain::Error::InvalidChildStorageKey),
 				};
 				self.client
@@ -644,8 +641,9 @@
 		self.block_or_best(block)
 			.and_then(|block| {
 				let child_info = match ChildType::from_prefixed_key(&storage_key) {
-					Some((ChildType::ParentKeyId, storage_key)) =>
-						ChildInfo::new_default(storage_key),
+					Some((ChildType::ParentKeyId, storage_key)) => {
+						ChildInfo::new_default(storage_key)
+					}
 					None => return Err(sp_blockchain::Error::InvalidChildStorageKey),
 				};
 				self.client.child_storage_keys(&BlockId::Hash(block), &child_info, &prefix)
@@ -664,8 +662,9 @@
 		self.block_or_best(block)
 			.and_then(|block| {
 				let child_info = match ChildType::from_prefixed_key(&storage_key) {
-					Some((ChildType::ParentKeyId, storage_key)) =>
-						ChildInfo::new_default(storage_key),
+					Some((ChildType::ParentKeyId, storage_key)) => {
+						ChildInfo::new_default(storage_key)
+					}
 					None => return Err(sp_blockchain::Error::InvalidChildStorageKey),
 				};
 				self.client.child_storage_keys_iter(
@@ -688,8 +687,9 @@
 		self.block_or_best(block)
 			.and_then(|block| {
 				let child_info = match ChildType::from_prefixed_key(&storage_key) {
-					Some((ChildType::ParentKeyId, storage_key)) =>
-						ChildInfo::new_default(storage_key),
+					Some((ChildType::ParentKeyId, storage_key)) => {
+						ChildInfo::new_default(storage_key)
+					}
 					None => return Err(sp_blockchain::Error::InvalidChildStorageKey),
 				};
 				self.client.child_storage(&BlockId::Hash(block), &child_info, &key)
@@ -706,8 +706,9 @@
 		self.block_or_best(block)
 			.and_then(|block| {
 				let child_info = match ChildType::from_prefixed_key(&storage_key) {
-					Some((ChildType::ParentKeyId, storage_key)) =>
-						ChildInfo::new_default(storage_key),
+					Some((ChildType::ParentKeyId, storage_key)) => {
+						ChildInfo::new_default(storage_key)
+					}
 					None => return Err(sp_blockchain::Error::InvalidChildStorageKey),
 				};
 				self.client.child_storage_hash(&BlockId::Hash(block), &child_info, &key)
