--- conflicted
+++ resolved
@@ -19,12 +19,7 @@
 sc-client-api = { version = "4.0.0-dev", path = "../api" }
 sp-api = { version = "4.0.0-dev", path = "../../primitives/api" }
 codec = { package = "parity-scale-codec", version = "3.0.0" }
-<<<<<<< HEAD
-futures = "0.3.19"
-=======
 futures = "0.3.21"
-jsonrpc-pubsub = "18.0.0"
->>>>>>> c4dd1bef
 log = "0.4.8"
 sp-core = { version = "6.0.0", path = "../../primitives/core" }
 rpc = { package = "jsonrpc-core", version = "18.0.0" }
