// This file is part of Substrate.

// Copyright (C) Parity Technologies (UK) Ltd.
// SPDX-License-Identifier: GPL-3.0-or-later WITH Classpath-exception-2.0

// This program is free software: you can redistribute it and/or modify
// it under the terms of the GNU General Public License as published by
// the Free Software Foundation, either version 3 of the License, or
// (at your option) any later version.

// This program is distributed in the hope that it will be useful,
// but WITHOUT ANY WARRANTY; without even the implied warranty of
// MERCHANTABILITY or FITNESS FOR A PARTICULAR PURPOSE. See the
// GNU General Public License for more details.

// You should have received a copy of the GNU General Public License
// along with this program. If not, see <https://www.gnu.org/licenses/>.

//! Transport that serves as a common ground for all connections.

use either::Either;
use libp2p::{
	core::{
<<<<<<< HEAD
		self,
		either::{EitherOutput, EitherTransport},
=======
>>>>>>> f47a84a3
		muxing::StreamMuxerBox,
		transport::{Boxed, OptionalTransport, OrTransport},
		upgrade,
	},
<<<<<<< HEAD
	dns, identity, mplex, noise, tcp,
	webrtc::tokio::{Certificate as WebRTCCertificate, Transport as WebRTCTransport},
	websocket, PeerId, Transport,
=======
	dns, identity, noise, tcp, websocket, PeerId, Transport, TransportExt,
>>>>>>> f47a84a3
};
use std::{sync::Arc, time::Duration};

pub use libp2p::bandwidth::BandwidthSinks;

/// Builds the transport that serves as a common ground for all connections.
///
/// If `memory_only` is true, then only communication within the same process are allowed. Only
/// addresses with the format `/memory/...` are allowed.
///
/// `yamux_window_size` is the maximum size of the Yamux receive windows. `None` to leave the
/// default (256kiB).
///
/// `yamux_maximum_buffer_size` is the maximum allowed size of the Yamux buffer. This should be
/// set either to the maximum of all the maximum allowed sizes of messages frames of all
/// high-level protocols combined, or to some generously high value if you are sure that a maximum
/// size is enforced on all high-level protocols.
///
/// Returns a `BandwidthSinks` object that allows querying the average bandwidth produced by all
/// the connections spawned with this transport.
pub fn build_transport(
	keypair: identity::Keypair,
	memory_only: bool,
	yamux_window_size: Option<u32>,
	yamux_maximum_buffer_size: usize,
	webrtc_cert: WebRTCCertificate,
) -> (Boxed<(PeerId, StreamMuxerBox)>, Arc<BandwidthSinks>) {
	// Build the base layer of the transport.
	let transport = if !memory_only {
		// Main transport: DNS(TCP)
		let tcp_config = tcp::Config::new().nodelay(true);
		let tcp_trans = tcp::tokio::Transport::new(tcp_config.clone());
		let dns_init = dns::TokioDnsConfig::system(tcp_trans);

		Either::Left(if let Ok(dns) = dns_init {
			// WS + WSS transport
			//
			// Main transport can't be used for `/wss` addresses because WSS transport needs
			// unresolved addresses (BUT WSS transport itself needs an instance of DNS transport to
			// resolve and dial addresses).
			let tcp_trans = tcp::tokio::Transport::new(tcp_config);
			let dns_for_wss = dns::TokioDnsConfig::system(tcp_trans)
				.expect("same system_conf & resolver to work");
			Either::Left(websocket::WsConfig::new(dns_for_wss).or_transport(dns))
		} else {
			// In case DNS can't be constructed, fallback to TCP + WS (WSS won't work)
			let tcp_trans = tcp::tokio::Transport::new(tcp_config.clone());
			let desktop_trans = websocket::WsConfig::new(tcp_trans)
				.or_transport(tcp::tokio::Transport::new(tcp_config));
			Either::Right(desktop_trans)
		})
	} else {
		Either::Right(OptionalTransport::some(libp2p::core::transport::MemoryTransport::default()))
	};

	let authentication_config = noise::Config::new(&keypair).expect("Can create noise config. qed");
	let multiplexing_config = {
		let mut yamux_config = libp2p::yamux::Config::default();
		// Enable proper flow-control: window updates are only sent when
		// buffered data has been consumed.
		yamux_config.set_window_update_mode(libp2p::yamux::WindowUpdateMode::on_read());
		yamux_config.set_max_buffer_size(yamux_maximum_buffer_size);

		if let Some(yamux_window_size) = yamux_window_size {
			yamux_config.set_receive_window_size(yamux_window_size);
		}

		yamux_config
	};

	let transport = transport
		.upgrade(upgrade::Version::V1Lazy)
		.authenticate(authentication_config)
		.multiplex(multiplexing_config)
<<<<<<< HEAD
		.timeout(Duration::from_secs(20));

	if !memory_only {
		let webrtc_transport = WebRTCTransport::new(keypair, webrtc_cert);

		// NOTE: The order is important here. Preference is given to the regular TCP+Websocket
		// transport.
		let transport = OrTransport::new(webrtc_transport, transport)
			.map(|either_output, _| match either_output {
				EitherOutput::First((peer_id, muxer)) => (peer_id, StreamMuxerBox::new(muxer)),
				EitherOutput::Second((peer_id, muxer)) => (peer_id, StreamMuxerBox::new(muxer)),
			})
			.boxed();
		return (transport, bandwidth)
	}

	(transport.boxed(), bandwidth)
=======
		.timeout(Duration::from_secs(20))
		.boxed();

	transport.with_bandwidth_logging()
>>>>>>> f47a84a3
}<|MERGE_RESOLUTION|>--- conflicted
+++ resolved
@@ -21,22 +21,13 @@
 use either::Either;
 use libp2p::{
 	core::{
-<<<<<<< HEAD
-		self,
-		either::{EitherOutput, EitherTransport},
-=======
->>>>>>> f47a84a3
 		muxing::StreamMuxerBox,
 		transport::{Boxed, OptionalTransport, OrTransport},
 		upgrade,
 	},
-<<<<<<< HEAD
-	dns, identity, mplex, noise, tcp,
+	dns, identity, noise, tcp,
 	webrtc::tokio::{Certificate as WebRTCCertificate, Transport as WebRTCTransport},
-	websocket, PeerId, Transport,
-=======
-	dns, identity, noise, tcp, websocket, PeerId, Transport, TransportExt,
->>>>>>> f47a84a3
+	websocket, PeerId, Transport, TransportExt,
 };
 use std::{sync::Arc, time::Duration};
 
@@ -111,28 +102,22 @@
 		.upgrade(upgrade::Version::V1Lazy)
 		.authenticate(authentication_config)
 		.multiplex(multiplexing_config)
-<<<<<<< HEAD
 		.timeout(Duration::from_secs(20));
 
 	if !memory_only {
 		let webrtc_transport = WebRTCTransport::new(keypair, webrtc_cert);
 
-		// NOTE: The order is important here. Preference is given to the regular TCP+Websocket
-		// transport.
-		let transport = OrTransport::new(webrtc_transport, transport)
-			.map(|either_output, _| match either_output {
-				EitherOutput::First((peer_id, muxer)) => (peer_id, StreamMuxerBox::new(muxer)),
-				EitherOutput::Second((peer_id, muxer)) => (peer_id, StreamMuxerBox::new(muxer)),
-			})
-			.boxed();
-		return (transport, bandwidth)
+		let transport =
+			OrTransport::new(webrtc_transport, transport).map(
+				|either_output, _| match either_output {
+					futures::future::Either::Left((peer_id, muxer)) =>
+						(peer_id, StreamMuxerBox::new(muxer)),
+					futures::future::Either::Right((peer_id, muxer)) =>
+						(peer_id, StreamMuxerBox::new(muxer)),
+				},
+			);
+		return transport.with_bandwidth_logging()
 	}
 
-	(transport.boxed(), bandwidth)
-=======
-		.timeout(Duration::from_secs(20))
-		.boxed();
-
 	transport.with_bandwidth_logging()
->>>>>>> f47a84a3
 }