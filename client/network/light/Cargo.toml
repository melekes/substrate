--- conflicted
+++ resolved
@@ -21,12 +21,8 @@
     "derive",
 ] }
 futures = "0.3.21"
-<<<<<<< HEAD
-libp2p = "0.46.0"
-=======
 hex = "0.4.0"
-libp2p = "0.46.1"
->>>>>>> 7de3d787
+libp2p = "0.49.0"
 log = "0.4.16"
 prost = "0.10"
 sp-blockchain = { version = "4.0.0-dev", path = "../../../primitives/blockchain" }
