[package]
description = "Substrate network common"
name = "sc-network-common"
version = "0.10.0-dev"
license = "GPL-3.0-or-later WITH Classpath-exception-2.0"
authors = ["Parity Technologies <admin@parity.io>"]
edition = "2021"
homepage = "https://substrate.io"
repository = "https://github.com/paritytech/substrate/"
documentation = "https://docs.rs/sc-network-sync"

[package.metadata.docs.rs]
targets = ["x86_64-unknown-linux-gnu"]

[build-dependencies]
prost-build = "0.11"

[dependencies]
array-bytes = "4.1"
async-trait = "0.1.57"
bitflags = "1.3.2"
bytes = "1"
codec = { package = "parity-scale-codec", version = "3.2.2", features = [
	"derive",
] }
futures = "0.3.21"
futures-timer = "3.0.2"
<<<<<<< HEAD
libp2p = { version = "0.50.0", features = ["request-response", "kad", "webrtc", "tokio"] }
=======
libp2p-identity = { version = "0.1.2", features = ["peerid"] }
>>>>>>> f47a84a3
prometheus-endpoint = { package = "substrate-prometheus-endpoint", version = "0.10.0-dev", path = "../../../utils/prometheus" }
rand = "0.8.5"
smallvec = "1.8.0"
sc-consensus = { version = "0.10.0-dev", path = "../../consensus/common" }
sc-peerset = { version = "4.0.0-dev", path = "../../peerset" }
sc-utils = { version = "4.0.0-dev", path = "../../utils" }
serde = { version = "1.0.136", features = ["derive"] }
sp-consensus = { version = "0.10.0-dev", path = "../../../primitives/consensus/common" }
sp-consensus-grandpa = { version = "4.0.0-dev", path = "../../../primitives/consensus/grandpa" }
sp-runtime = { version = "8.0.0", path = "../../../primitives/runtime" }
sp-blockchain = { version = "4.0.0-dev", path = "../../../primitives/blockchain" }
thiserror = "1.0"
zeroize = "1.4.3"

[dev-dependencies]
tempfile = "3.1.0"<|MERGE_RESOLUTION|>--- conflicted
+++ resolved
@@ -25,11 +25,7 @@
 ] }
 futures = "0.3.21"
 futures-timer = "3.0.2"
-<<<<<<< HEAD
-libp2p = { version = "0.50.0", features = ["request-response", "kad", "webrtc", "tokio"] }
-=======
 libp2p-identity = { version = "0.1.2", features = ["peerid"] }
->>>>>>> f47a84a3
 prometheus-endpoint = { package = "substrate-prometheus-endpoint", version = "0.10.0-dev", path = "../../../utils/prometheus" }
 rand = "0.8.5"
 smallvec = "1.8.0"
