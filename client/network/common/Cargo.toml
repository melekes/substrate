--- conflicted
+++ resolved
@@ -24,11 +24,7 @@
 	"derive",
 ] }
 futures = "0.3.21"
-<<<<<<< HEAD
-libp2p = "0.46.0"
-=======
-libp2p = "0.46.1"
->>>>>>> 7de3d787
+libp2p = "0.49.0"
 smallvec = "1.8.0"
 sc-consensus = { version = "0.10.0-dev", path = "../../consensus/common" }
 sc-peerset = { version = "4.0.0-dev", path = "../../peerset" }
