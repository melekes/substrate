[package]
description = "Substrate network protocol"
name = "sc-network"
version = "0.10.0-dev"
license = "GPL-3.0-or-later WITH Classpath-exception-2.0"
authors = ["Parity Technologies <admin@parity.io>"]
edition = "2021"
homepage = "https://substrate.io"
repository = "https://github.com/paritytech/substrate/"
documentation = "https://docs.rs/sc-network"
readme = "README.md"

[package.metadata.docs.rs]
targets = ["x86_64-unknown-linux-gnu"]

[dependencies]
array-bytes = "4.1"
async-channel = "1.8.0"
async-trait = "0.1"
asynchronous-codec = "0.6"
bytes = "1"
codec = { package = "parity-scale-codec", version = "3.2.2", features = ["derive"] }
either = "1.5.3"
fnv = "1.0.6"
futures = "0.3.21"
futures-timer = "3.0.2"
ip_network = "0.4.1"
<<<<<<< HEAD
libp2p = { version = "0.50.0", features = ["dns", "identify", "kad", "macros", "mdns", "mplex", "noise", "ping", "tcp", "tokio", "yamux", "webrtc", "websocket"] }
linked_hash_set = "0.1.4"
=======
libp2p = { version = "0.51.3", features = ["dns", "identify", "kad", "macros", "mdns", "noise", "ping", "tcp",  "tokio", "yamux", "websocket", "request-response"] }
linked_hash_set = "0.1.3"
>>>>>>> f47a84a3
log = "0.4.17"
lru = "0.10.0"
mockall = "0.11.3"
parking_lot = "0.12.1"
pin-project = "1.0.12"
rand = "0.8.5"
serde = { version = "1.0.136", features = ["derive"] }
serde_json = "1.0.85"
smallvec = "1.8.0"
thiserror = "1.0"
unsigned-varint = { version = "0.7.1", features = ["futures", "asynchronous_codec"] }
zeroize = "1.4.3"
prometheus-endpoint = { package = "substrate-prometheus-endpoint", version = "0.10.0-dev", path = "../../utils/prometheus" }
sc-block-builder = { version = "0.10.0-dev", path = "../block-builder" }
sc-client-api = { version = "4.0.0-dev", path = "../api" }
sc-consensus = { version = "0.10.0-dev", path = "../consensus/common" }
sc-network-common = { version = "0.10.0-dev", path = "./common" }
sc-peerset = { version = "4.0.0-dev", path = "../peerset" }
sc-utils = { version = "4.0.0-dev", path = "../utils" }
sp-arithmetic = { version = "7.0.0", path = "../../primitives/arithmetic" }
sp-blockchain = { version = "4.0.0-dev", path = "../../primitives/blockchain" }
sp-consensus = { version = "0.10.0-dev", path = "../../primitives/consensus/common" }
sp-core = { version = "8.0.0", path = "../../primitives/core" }
sp-runtime = { version = "8.0.0", path = "../../primitives/runtime" }
# Force 0.9.2 as snow release to fix the compilation.
#
# When libp2p also enforces this version, we can get rid off this extra dep here.
snow = "0.9.2"

[dev-dependencies]
assert_matches = "1.3"
multistream-select = "0.12.1"
rand = "0.8.5"
tempfile = "3.1.0"
tokio = { version = "1.22.0", features = ["macros"] }
tokio-util = { version = "0.7.4", features = ["compat"] }
tokio-test = "0.4.2"
sc-network-light = { version = "0.10.0-dev", path = "./light" }
sc-network-sync = { version = "0.10.0-dev", path = "./sync" }
sp-test-primitives = { version = "2.0.0", path = "../../primitives/test-primitives" }
sp-tracing = { version = "7.0.0", path = "../../primitives/tracing" }
substrate-test-runtime = { version = "2.0.0", path = "../../test-utils/runtime" }
substrate-test-runtime-client = { version = "2.0.0", path = "../../test-utils/runtime/client" }

[features]
default = []<|MERGE_RESOLUTION|>--- conflicted
+++ resolved
@@ -25,13 +25,8 @@
 futures = "0.3.21"
 futures-timer = "3.0.2"
 ip_network = "0.4.1"
-<<<<<<< HEAD
-libp2p = { version = "0.50.0", features = ["dns", "identify", "kad", "macros", "mdns", "mplex", "noise", "ping", "tcp", "tokio", "yamux", "webrtc", "websocket"] }
-linked_hash_set = "0.1.4"
-=======
-libp2p = { version = "0.51.3", features = ["dns", "identify", "kad", "macros", "mdns", "noise", "ping", "tcp",  "tokio", "yamux", "websocket", "request-response"] }
+libp2p = { version = "0.51.3", features = ["dns", "identify", "kad", "macros", "mdns", "noise", "ping", "tcp", "tokio", "yamux", "webrtc", "websocket", "request-response"] }
 linked_hash_set = "0.1.3"
->>>>>>> f47a84a3
 log = "0.4.17"
 lru = "0.10.0"
 mockall = "0.11.3"
