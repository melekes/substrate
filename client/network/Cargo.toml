--- conflicted
+++ resolved
@@ -29,11 +29,7 @@
 futures-timer = "3.0.2"
 hex = "0.4.0"
 ip_network = "0.4.1"
-<<<<<<< HEAD
-libp2p = { version = "0.46.0", features = ["webrtc"] }
-=======
-libp2p = "0.46.1"
->>>>>>> 7de3d787
+libp2p = "0.49.0"
 linked_hash_set = "0.1.3"
 linked-hash-map = "0.5.4"
 log = "0.4.17"
@@ -63,7 +59,7 @@
 sp-core = { version = "6.0.0", path = "../../primitives/core" }
 sp-runtime = { version = "6.0.0", path = "../../primitives/runtime" }
 
-webrtc = { version = "0.4.0", git = "https://github.com/melekes/webrtc.git", branch = "anton/168-allow-persistent-certificates-plus-deps" }
+webrtc = "0.5.0"
 rcgen = "0.9.2"
 
 [dev-dependencies]
