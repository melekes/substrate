[package]
name = "sc-sync-state-rpc"
version = "0.10.0-dev"
authors = ["Parity Technologies <admin@parity.io>"]
description = "A RPC handler to create sync states for light clients."
edition = "2018"
license = "Apache-2.0"
homepage = "https://substrate.dev"
repository = "https://github.com/paritytech/substrate/"
readme = "README.md"

[package.metadata.docs.rs]
targets = ["x86_64-unknown-linux-gnu"]

[dependencies]
thiserror = "1.0.21"
anyhow = "1"
jsonrpsee = { git = "https://github.com/paritytech/jsonrpsee", branch = "master", features = ["server"] }

sc-chain-spec = { version = "4.0.0-dev", path = "../chain-spec" }
sc-client-api = { version = "4.0.0-dev", path = "../api" }
sc-consensus-babe = { version = "0.10.0-dev", path = "../consensus/babe" }
sc-consensus-epochs = { version = "0.10.0-dev", path = "../consensus/epochs" }
sc-finality-grandpa = { version = "0.10.0-dev", path = "../finality-grandpa" }
sc-rpc-api = { version = "0.10.0-dev", path = "../rpc-api" }
<<<<<<< HEAD
=======
serde_json = "1.0.58"
serde = { version = "1.0.126", features = ["derive"] }
>>>>>>> b9d86e1e
sp-blockchain = { version = "4.0.0-dev", path = "../../primitives/blockchain" }
sp-runtime = { version = "4.0.0-dev", path = "../../primitives/runtime" }
codec = { package = "parity-scale-codec", version = "2.0.0" }<|MERGE_RESOLUTION|>--- conflicted
+++ resolved
@@ -23,11 +23,8 @@
 sc-consensus-epochs = { version = "0.10.0-dev", path = "../consensus/epochs" }
 sc-finality-grandpa = { version = "0.10.0-dev", path = "../finality-grandpa" }
 sc-rpc-api = { version = "0.10.0-dev", path = "../rpc-api" }
-<<<<<<< HEAD
-=======
 serde_json = "1.0.58"
 serde = { version = "1.0.126", features = ["derive"] }
->>>>>>> b9d86e1e
 sp-blockchain = { version = "4.0.0-dev", path = "../../primitives/blockchain" }
 sp-runtime = { version = "4.0.0-dev", path = "../../primitives/runtime" }
 codec = { package = "parity-scale-codec", version = "2.0.0" }