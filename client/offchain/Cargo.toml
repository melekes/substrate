--- conflicted
+++ resolved
@@ -43,11 +43,7 @@
 sp-tracing = { version = "4.0.0", path = "../../primitives/tracing" }
 sp-consensus = { version = "0.10.0-dev", path = "../../primitives/consensus/common" }
 substrate-test-runtime-client = { version = "2.0.0", path = "../../test-utils/runtime/client" }
-<<<<<<< HEAD
-tokio = "1.14"
-=======
 tokio = "1.15"
->>>>>>> 50156013
 lazy_static = "1.4.0"
 
 [features]
