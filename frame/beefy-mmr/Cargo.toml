[package]
name = "pallet-beefy-mmr"
version = "4.0.0-dev"
authors = ["Parity Technologies <admin@parity.io>"]
edition = "2021"
license = "Apache-2.0"
description = "BEEFY + MMR runtime utilities"
repository = "https://github.com/paritytech/substrate"

[dependencies]
hex = { version = "0.4", optional = true }
codec = { version = "3.0.0", package = "parity-scale-codec", default-features = false, features = ["derive"] }
k256 = { version = "0.10.2", default-features = false, features = ["arithmetic"] }
log = { version = "0.4.13", default-features = false }
scale-info = { version = "2.0.1", default-features = false, features = ["derive"] }
serde = { version = "1.0.136", optional = true }

frame-support = { version = "4.0.0-dev", path = "../support", default-features = false }
frame-system = { version = "4.0.0-dev", path = "../system", default-features = false }
pallet-mmr = { version = "4.0.0-dev", path = "../merkle-mountain-range", default-features = false }
pallet-mmr-primitives = { version = "4.0.0-dev", path = "../merkle-mountain-range/primitives", default-features = false }
pallet-session = { version = "4.0.0-dev", path = "../session", default-features = false }

sp-core = { version = "6.0.0", path = "../../primitives/core", default-features = false }
sp-io = { version = "6.0.0", path = "../../primitives/io", default-features = false }
sp-runtime = { version = "6.0.0", path = "../../primitives/runtime", default-features = false }
sp-std = { version = "4.0.0", path = "../../primitives/std", default-features = false }

beefy-merkle-tree = { version = "4.0.0-dev", path = "./primitives", default-features = false }
beefy-primitives = { version = "4.0.0-dev", path = "../../primitives/beefy", default-features = false }
pallet-beefy = { version = "4.0.0-dev", path = "../beefy", default-features = false }

[dev-dependencies]
sp-staking = { version = "4.0.0-dev", path = "../../primitives/staking" }
hex-literal = "0.3"

[features]
default = ["std"]
std = [
<<<<<<< HEAD
	"beefy-merkle-tree/std",
	"beefy-primitives/std",
	"codec/std",
	"frame-support/std",
	"frame-system/std",
	"hex",
	"libsecp256k1/std",
	"log/std",
	"pallet-beefy/std",
	"pallet-mmr-primitives/std",
	"pallet-mmr/std",
	"pallet-session/std",
	"serde",
	"sp-core/std",
	"sp-io/std",
	"sp-runtime/std",
	"sp-std/std",
]
try-runtime = ["frame-support/try-runtime"]
=======
    "beefy-merkle-tree/std",
    "beefy-primitives/std",
    "codec/std",
    "frame-support/std",
    "frame-system/std",
    "hex",
    "k256/std",
    "log/std",
    "pallet-beefy/std",
    "pallet-mmr-primitives/std",
    "pallet-mmr/std",
    "pallet-session/std",
    "serde",
    "sp-core/std",
    "sp-io/std",
    "sp-runtime/std",
    "sp-std/std",
]
>>>>>>> 77c15d25
<|MERGE_RESOLUTION|>--- conflicted
+++ resolved
@@ -37,27 +37,6 @@
 [features]
 default = ["std"]
 std = [
-<<<<<<< HEAD
-	"beefy-merkle-tree/std",
-	"beefy-primitives/std",
-	"codec/std",
-	"frame-support/std",
-	"frame-system/std",
-	"hex",
-	"libsecp256k1/std",
-	"log/std",
-	"pallet-beefy/std",
-	"pallet-mmr-primitives/std",
-	"pallet-mmr/std",
-	"pallet-session/std",
-	"serde",
-	"sp-core/std",
-	"sp-io/std",
-	"sp-runtime/std",
-	"sp-std/std",
-]
-try-runtime = ["frame-support/try-runtime"]
-=======
     "beefy-merkle-tree/std",
     "beefy-primitives/std",
     "codec/std",
@@ -76,4 +55,4 @@
     "sp-runtime/std",
     "sp-std/std",
 ]
->>>>>>> 77c15d25
+try-runtime = ["frame-support/try-runtime"]