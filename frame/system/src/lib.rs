--- conflicted
+++ resolved
@@ -1274,29 +1274,13 @@
 	pub fn finalize() -> T::Header {
 		log::debug!(
 			target: "runtime::system",
-<<<<<<< HEAD
-			"[{:?}] length: {} (normal {:?}, op: {:?}, mandatory {:?}) / normal weight: {} ({:?}) \
-			/ op weight {} ({:?}) / mandatory weight {} ({:?})",
-=======
 			"[{:?}] length: {} (normal {}%, op: {}%, mandatory {}%) / normal weight: {} ({}%) \
 			/ op weight {} ({}%) / mandatory weight {} ({}%)",
->>>>>>> 8cbda809
 			Self::block_number(),
 			Self::all_extrinsics_len(),
 			sp_runtime::Percent::from_rational(
 				Self::all_extrinsics_len(),
 				*T::BlockLength::get().max.get(DispatchClass::Normal)
-<<<<<<< HEAD
-			),
-			sp_runtime::Percent::from_rational(
-				Self::all_extrinsics_len(),
-				*T::BlockLength::get().max.get(DispatchClass::Operational)
-			),
-			sp_runtime::Percent::from_rational(
-				Self::all_extrinsics_len(),
-				*T::BlockLength::get().max.get(DispatchClass::Mandatory)
-			),
-=======
 			).deconstruct(),
 			sp_runtime::Percent::from_rational(
 				Self::all_extrinsics_len(),
@@ -1306,37 +1290,22 @@
 				Self::all_extrinsics_len(),
 				*T::BlockLength::get().max.get(DispatchClass::Mandatory)
 			).deconstruct(),
->>>>>>> 8cbda809
 			Self::block_weight().get(DispatchClass::Normal),
 			sp_runtime::Percent::from_rational(
 				*Self::block_weight().get(DispatchClass::Normal),
 				T::BlockWeights::get().get(DispatchClass::Normal).max_total.unwrap_or(Bounded::max_value())
-<<<<<<< HEAD
-			),
-=======
 			).deconstruct(),
->>>>>>> 8cbda809
 			Self::block_weight().get(DispatchClass::Operational),
 			sp_runtime::Percent::from_rational(
 				*Self::block_weight().get(DispatchClass::Operational),
 				T::BlockWeights::get().get(DispatchClass::Operational).max_total.unwrap_or(Bounded::max_value())
-<<<<<<< HEAD
-			),
-=======
 			).deconstruct(),
->>>>>>> 8cbda809
 			Self::block_weight().get(DispatchClass::Mandatory),
 			sp_runtime::Percent::from_rational(
 				*Self::block_weight().get(DispatchClass::Mandatory),
 				T::BlockWeights::get().get(DispatchClass::Mandatory).max_total.unwrap_or(Bounded::max_value())
-<<<<<<< HEAD
-			),
-		);
-
-=======
 			).deconstruct(),
 		);
->>>>>>> 8cbda809
 		ExecutionPhase::<T>::kill();
 		AllExtrinsicsLen::<T>::kill();
 
