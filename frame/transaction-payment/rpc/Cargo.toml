--- conflicted
+++ resolved
@@ -13,17 +13,9 @@
 targets = ["x86_64-unknown-linux-gnu"]
 
 [dependencies]
-<<<<<<< HEAD
 anyhow = "1"
-codec = { package = "parity-scale-codec", version = "2.0.0" }
-
+codec = { package = "parity-scale-codec", version = "3.0.0" }
 jsonrpsee = { version = "0.9", features = ["server", "macros"] }
-=======
-codec = { package = "parity-scale-codec", version = "3.0.0" }
-jsonrpc-core = "18.0.0"
-jsonrpc-core-client = "18.0.0"
-jsonrpc-derive = "18.0.0"
->>>>>>> 1321c6f0
 
 sp-api = { version = "4.0.0-dev", path = "../../../primitives/api" }
 sp-blockchain = { version = "4.0.0-dev", path = "../../../primitives/blockchain" }
