// This file is part of Substrate.

// Copyright (C) 2017-2022 Parity Technologies (UK) Ltd.
// SPDX-License-Identifier: Apache-2.0

// Licensed under the Apache License, Version 2.0 (the "License");
// you may not use this file except in compliance with the License.
// You may obtain a copy of the License at
//
// 	http://www.apache.org/licenses/LICENSE-2.0
//
// Unless required by applicable law or agreed to in writing, software
// distributed under the License is distributed on an "AS IS" BASIS,
// WITHOUT WARRANTIES OR CONDITIONS OF ANY KIND, either express or implied.
// See the License for the specific language governing permissions and
// limitations under the License.

//! The crate's tests.

use super::*;
use crate as pallet_referenda;
use codec::{Decode, Encode, MaxEncodedLen};
use frame_support::{
	assert_ok, ord_parameter_types, parameter_types,
	traits::{
		ConstU32, ConstU64, Contains, EqualPrivilegeOnly, OnInitialize, OriginTrait, Polling,
		PreimageRecipient, SortedMembers,
	},
};
use frame_system::{EnsureRoot, EnsureSignedBy};
use sp_core::H256;
use sp_runtime::{
	testing::Header,
	traits::{BlakeTwo256, Hash, IdentityLookup},
	DispatchResult, Perbill,
};

type UncheckedExtrinsic = frame_system::mocking::MockUncheckedExtrinsic<Test>;
type Block = frame_system::mocking::MockBlock<Test>;

frame_support::construct_runtime!(
	pub enum Test where
		Block = Block,
		NodeBlock = Block,
		UncheckedExtrinsic = UncheckedExtrinsic,
	{
		System: frame_system,
		Balances: pallet_balances,
		Preimage: pallet_preimage,
		Scheduler: pallet_scheduler,
		Referenda: pallet_referenda,
	}
);

// Test that a fitlered call can be dispatched.
pub struct BaseFilter;
impl Contains<Call> for BaseFilter {
	fn contains(call: &Call) -> bool {
		!matches!(call, &Call::Balances(pallet_balances::Call::set_balance { .. }))
	}
}

parameter_types! {
	pub BlockWeights: frame_system::limits::BlockWeights =
		frame_system::limits::BlockWeights::simple_max(frame_support::weights::Weight {
			computation: 1024,
			bandwidth: 1024,
		});
}

impl frame_system::Config for Test {
	type BaseCallFilter = BaseFilter;
	type BlockWeights = ();
	type BlockLength = ();
	type DbWeight = ();
	type Origin = Origin;
	type Index = u64;
	type BlockNumber = u64;
	type Call = Call;
	type Hash = H256;
	type Hashing = BlakeTwo256;
	type AccountId = u64;
	type Lookup = IdentityLookup<Self::AccountId>;
	type Header = Header;
	type Event = Event;
	type BlockHashCount = ConstU64<250>;
	type Version = ();
	type PalletInfo = PalletInfo;
	type AccountData = pallet_balances::AccountData<u64>;
	type OnNewAccount = ();
	type OnKilledAccount = ();
	type SystemWeightInfo = ();
	type SS58Prefix = ();
	type OnSetCode = ();
	type MaxConsumers = ConstU32<16>;
}
impl pallet_preimage::Config for Test {
	type Event = Event;
	type WeightInfo = ();
	type Currency = Balances;
	type ManagerOrigin = EnsureRoot<u64>;
	type MaxSize = ConstU32<4096>;
	type BaseDeposit = ();
	type ByteDeposit = ();
}
<<<<<<< HEAD
parameter_types! {
	pub MaximumSchedulerWeight: Weight = Weight{
		computation: 2_000_000_000_000,
		bandwidth: 2_000_000_000_000,
	};
}
=======
>>>>>>> fa778cc1
impl pallet_scheduler::Config for Test {
	type Event = Event;
	type Origin = Origin;
	type PalletsOrigin = OriginCaller;
	type Call = Call;
	type MaximumWeight = ConstU64<2_000_000_000_000>;
	type ScheduleOrigin = EnsureRoot<u64>;
	type MaxScheduledPerBlock = ConstU32<100>;
	type WeightInfo = ();
	type OriginPrivilegeCmp = EqualPrivilegeOnly;
	type PreimageProvider = Preimage;
	type NoPreimagePostponement = ConstU64<10>;
}
impl pallet_balances::Config for Test {
	type MaxReserves = ();
	type ReserveIdentifier = [u8; 8];
	type MaxLocks = ConstU32<10>;
	type Balance = u64;
	type Event = Event;
	type DustRemoval = ();
	type ExistentialDeposit = ConstU64<1>;
	type AccountStore = System;
	type WeightInfo = ();
}
parameter_types! {
	pub static AlarmInterval: u64 = 1;
}
ord_parameter_types! {
	pub const One: u64 = 1;
	pub const Two: u64 = 2;
	pub const Three: u64 = 3;
	pub const Four: u64 = 4;
	pub const Five: u64 = 5;
	pub const Six: u64 = 6;
}
pub struct OneToFive;
impl SortedMembers<u64> for OneToFive {
	fn sorted_members() -> Vec<u64> {
		vec![1, 2, 3, 4, 5]
	}
	#[cfg(feature = "runtime-benchmarks")]
	fn add(_m: &u64) {}
}

pub struct TestTracksInfo;
impl TracksInfo<u64, u64> for TestTracksInfo {
	type Id = u8;
	type Origin = <Origin as OriginTrait>::PalletsOrigin;
	fn tracks() -> &'static [(Self::Id, TrackInfo<u64, u64>)] {
		static DATA: [(u8, TrackInfo<u64, u64>); 2] = [
			(
				0u8,
				TrackInfo {
					name: "root",
					max_deciding: 1,
					decision_deposit: 10,
					prepare_period: 4,
					decision_period: 4,
					confirm_period: 2,
					min_enactment_period: 4,
					min_approval: Curve::LinearDecreasing {
						begin: Perbill::from_percent(100),
						delta: Perbill::from_percent(50),
					},
					min_turnout: Curve::LinearDecreasing {
						begin: Perbill::from_percent(100),
						delta: Perbill::from_percent(100),
					},
				},
			),
			(
				1u8,
				TrackInfo {
					name: "none",
					max_deciding: 3,
					decision_deposit: 1,
					prepare_period: 2,
					decision_period: 2,
					confirm_period: 1,
					min_enactment_period: 2,
					min_approval: Curve::LinearDecreasing {
						begin: Perbill::from_percent(55),
						delta: Perbill::from_percent(5),
					},
					min_turnout: Curve::LinearDecreasing {
						begin: Perbill::from_percent(10),
						delta: Perbill::from_percent(10),
					},
				},
			),
		];
		&DATA[..]
	}
	fn track_for(id: &Self::Origin) -> Result<Self::Id, ()> {
		if let Ok(system_origin) = frame_system::RawOrigin::try_from(id.clone()) {
			match system_origin {
				frame_system::RawOrigin::Root => Ok(0),
				frame_system::RawOrigin::None => Ok(1),
				_ => Err(()),
			}
		} else {
			Err(())
		}
	}
}

impl Config for Test {
	type WeightInfo = ();
	type Call = Call;
	type Event = Event;
	type Scheduler = Scheduler;
	type Currency = pallet_balances::Pallet<Self>;
	type CancelOrigin = EnsureSignedBy<Four, u64>;
	type KillOrigin = EnsureRoot<u64>;
	type Slash = ();
	type Votes = u32;
	type Tally = Tally;
	type SubmissionDeposit = ConstU64<2>;
	type MaxQueued = ConstU32<3>;
	type UndecidingTimeout = ConstU64<20>;
	type AlarmInterval = AlarmInterval;
	type Tracks = TestTracksInfo;
}

pub fn new_test_ext() -> sp_io::TestExternalities {
	let mut t = frame_system::GenesisConfig::default().build_storage::<Test>().unwrap();
	let balances = vec![(1, 100), (2, 100), (3, 100), (4, 100), (5, 100), (6, 100)];
	pallet_balances::GenesisConfig::<Test> { balances }
		.assimilate_storage(&mut t)
		.unwrap();
	let mut ext = sp_io::TestExternalities::new(t);
	ext.execute_with(|| System::set_block_number(1));
	ext
}

/// Execute the function two times, with `true` and with `false`.
#[allow(dead_code)]
pub fn new_test_ext_execute_with_cond(execute: impl FnOnce(bool) -> () + Clone) {
	new_test_ext().execute_with(|| (execute.clone())(false));
	new_test_ext().execute_with(|| execute(true));
}

#[derive(Encode, Debug, Decode, TypeInfo, Eq, PartialEq, Clone, Default, MaxEncodedLen)]
pub struct Tally {
	pub ayes: u32,
	pub nays: u32,
}

impl VoteTally<u32> for Tally {
	fn ayes(&self) -> u32 {
		self.ayes
	}

	fn turnout(&self) -> Perbill {
		Perbill::from_percent(self.ayes + self.nays)
	}

	fn approval(&self) -> Perbill {
		Perbill::from_rational(self.ayes, self.ayes + self.nays)
	}

	#[cfg(feature = "runtime-benchmarks")]
	fn unanimity() -> Self {
		Self { ayes: 100, nays: 0 }
	}

	#[cfg(feature = "runtime-benchmarks")]
	fn from_requirements(turnout: Perbill, approval: Perbill) -> Self {
		let turnout = turnout.mul_ceil(100u32);
		let ayes = approval.mul_ceil(turnout);
		Self { ayes, nays: turnout - ayes }
	}
}

pub fn set_balance_proposal(value: u64) -> Vec<u8> {
	Call::Balances(pallet_balances::Call::set_balance { who: 42, new_free: value, new_reserved: 0 })
		.encode()
}

pub fn set_balance_proposal_hash(value: u64) -> H256 {
	let c = Call::Balances(pallet_balances::Call::set_balance {
		who: 42,
		new_free: value,
		new_reserved: 0,
	});
	<Preimage as PreimageRecipient<_>>::note_preimage(c.encode().try_into().unwrap());
	BlakeTwo256::hash_of(&c)
}

#[allow(dead_code)]
pub fn propose_set_balance(who: u64, value: u64, delay: u64) -> DispatchResult {
	Referenda::submit(
		Origin::signed(who),
		frame_system::RawOrigin::Root.into(),
		set_balance_proposal_hash(value),
		DispatchTime::After(delay),
	)
}

pub fn next_block() {
	System::set_block_number(System::block_number() + 1);
	Scheduler::on_initialize(System::block_number());
}

pub fn run_to(n: u64) {
	while System::block_number() < n {
		next_block();
	}
}

#[allow(dead_code)]
pub fn begin_referendum() -> ReferendumIndex {
	System::set_block_number(0);
	assert_ok!(propose_set_balance(1, 2, 1));
	run_to(2);
	0
}

#[allow(dead_code)]
pub fn tally(r: ReferendumIndex) -> Tally {
	Referenda::ensure_ongoing(r).unwrap().tally
}

pub fn set_tally(index: ReferendumIndex, ayes: u32, nays: u32) {
	<Referenda as Polling<Tally>>::access_poll(index, |status| {
		let tally = status.ensure_ongoing().unwrap().0;
		tally.ayes = ayes;
		tally.nays = nays;
	});
}

pub fn waiting_since(i: ReferendumIndex) -> u64 {
	match ReferendumInfoFor::<Test>::get(i).unwrap() {
		ReferendumInfo::Ongoing(ReferendumStatus { submitted, deciding: None, .. }) => submitted,
		_ => panic!("Not waiting"),
	}
}

pub fn deciding_since(i: ReferendumIndex) -> u64 {
	match ReferendumInfoFor::<Test>::get(i).unwrap() {
		ReferendumInfo::Ongoing(ReferendumStatus {
			deciding: Some(DecidingStatus { since, .. }),
			..
		}) => since,
		_ => panic!("Not deciding"),
	}
}

pub fn deciding_and_failing_since(i: ReferendumIndex) -> u64 {
	match ReferendumInfoFor::<Test>::get(i).unwrap() {
		ReferendumInfo::Ongoing(ReferendumStatus {
			deciding: Some(DecidingStatus { since, confirming: None, .. }),
			..
		}) => since,
		_ => panic!("Not deciding"),
	}
}

pub fn confirming_until(i: ReferendumIndex) -> u64 {
	match ReferendumInfoFor::<Test>::get(i).unwrap() {
		ReferendumInfo::Ongoing(ReferendumStatus {
			deciding: Some(DecidingStatus { confirming: Some(until), .. }),
			..
		}) => until,
		_ => panic!("Not confirming"),
	}
}

pub fn approved_since(i: ReferendumIndex) -> u64 {
	match ReferendumInfoFor::<Test>::get(i).unwrap() {
		ReferendumInfo::Approved(since, ..) => since,
		_ => panic!("Not approved"),
	}
}

pub fn rejected_since(i: ReferendumIndex) -> u64 {
	match ReferendumInfoFor::<Test>::get(i).unwrap() {
		ReferendumInfo::Rejected(since, ..) => since,
		_ => panic!("Not rejected"),
	}
}

pub fn cancelled_since(i: ReferendumIndex) -> u64 {
	match ReferendumInfoFor::<Test>::get(i).unwrap() {
		ReferendumInfo::Cancelled(since, ..) => since,
		_ => panic!("Not cancelled"),
	}
}

pub fn killed_since(i: ReferendumIndex) -> u64 {
	match ReferendumInfoFor::<Test>::get(i).unwrap() {
		ReferendumInfo::Killed(since, ..) => since,
		_ => panic!("Not killed"),
	}
}

pub fn timed_out_since(i: ReferendumIndex) -> u64 {
	match ReferendumInfoFor::<Test>::get(i).unwrap() {
		ReferendumInfo::TimedOut(since, ..) => since,
		_ => panic!("Not timed out"),
	}
}

fn is_deciding(i: ReferendumIndex) -> bool {
	matches!(
		ReferendumInfoFor::<Test>::get(i),
		Some(ReferendumInfo::Ongoing(ReferendumStatus { deciding: Some(_), .. }))
	)
}

#[derive(Clone, Copy)]
pub enum RefState {
	Failing,
	Passing,
	Confirming { immediate: bool },
}

impl RefState {
	pub fn create(self) -> ReferendumIndex {
		assert_ok!(Referenda::submit(
			Origin::signed(1),
			frame_support::dispatch::RawOrigin::Root.into(),
			set_balance_proposal_hash(1),
			DispatchTime::At(10),
		));
		assert_ok!(Referenda::place_decision_deposit(Origin::signed(2), 0));
		if matches!(self, RefState::Confirming { immediate: true }) {
			set_tally(0, 100, 0);
		}
		let index = ReferendumCount::<Test>::get() - 1;
		while !is_deciding(index) {
			run_to(System::block_number() + 1);
		}
		if matches!(self, RefState::Confirming { immediate: false }) {
			set_tally(0, 100, 0);
			run_to(System::block_number() + 1);
		}
		if matches!(self, RefState::Confirming { .. }) {
			assert_eq!(confirming_until(index), System::block_number() + 2);
		}
		if matches!(self, RefState::Passing) {
			set_tally(0, 100, 99);
			run_to(System::block_number() + 1);
		}
		index
	}
}<|MERGE_RESOLUTION|>--- conflicted
+++ resolved
@@ -103,21 +103,19 @@
 	type BaseDeposit = ();
 	type ByteDeposit = ();
 }
-<<<<<<< HEAD
 parameter_types! {
 	pub MaximumSchedulerWeight: Weight = Weight{
 		computation: 2_000_000_000_000,
 		bandwidth: 2_000_000_000_000,
 	};
 }
-=======
->>>>>>> fa778cc1
+
 impl pallet_scheduler::Config for Test {
 	type Event = Event;
 	type Origin = Origin;
 	type PalletsOrigin = OriginCaller;
 	type Call = Call;
-	type MaximumWeight = ConstU64<2_000_000_000_000>;
+	type MaximumWeight = MaximumSchedulerWeight;
 	type ScheduleOrigin = EnsureRoot<u64>;
 	type MaxScheduledPerBlock = ConstU32<100>;
 	type WeightInfo = ();
