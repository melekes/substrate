// This file is part of Substrate.

// Copyright (C) 2017-2022 Parity Technologies (UK) Ltd.
// SPDX-License-Identifier: Apache-2.0

// Licensed under the Apache License, Version 2.0 (the "License");
// you may not use this file except in compliance with the License.
// You may obtain a copy of the License at
//
// 	http://www.apache.org/licenses/LICENSE-2.0
//
// Unless required by applicable law or agreed to in writing, software
// distributed under the License is distributed on an "AS IS" BASIS,
// WITHOUT WARRANTIES OR CONDITIONS OF ANY KIND, either express or implied.
// See the License for the specific language governing permissions and
// limitations under the License.

//! Various basic types for use in the Uniques pallet.

use super::*;
use frame_support::{
	pallet_prelude::{BoundedVec, MaxEncodedLen},
	traits::Get,
};
use scale_info::TypeInfo;

pub(super) type DepositBalanceOf<T, I = ()> =
	<<T as Config<I>>::Currency as Currency<<T as SystemConfig>::AccountId>>::Balance;
<<<<<<< HEAD
pub(super) type ClassDetailsFor<T, I> =
	ClassDetails<<T as SystemConfig>::AccountId, DepositBalanceOf<T, I>>;
pub(super) type InstanceDetailsFor<T, I> =
	InstanceDetails<<T as SystemConfig>::AccountId, DepositBalanceOf<T, I>>;
pub(super) type AssetIdOf<T, I = ()> =
	<<T as Config<I>>::Assets as Inspect<<T as SystemConfig>::AccountId>>::AssetId;
pub(super) type AssetBalanceOf<T, I = ()> =
	<<T as Config<I>>::Assets as Inspect<<T as SystemConfig>::AccountId>>::Balance;
pub(super) type BalanceOrAssetOf<T, I> =
	BalanceOrAsset<DepositBalanceOf<T, I>, AssetIdOf<T, I>, AssetBalanceOf<T, I>>;
=======
pub(super) type CollectionDetailsFor<T, I> =
	CollectionDetails<<T as SystemConfig>::AccountId, DepositBalanceOf<T, I>>;
pub(super) type ItemDetailsFor<T, I> =
	ItemDetails<<T as SystemConfig>::AccountId, DepositBalanceOf<T, I>>;
>>>>>>> 699375ef

#[derive(Clone, Encode, Decode, Eq, PartialEq, RuntimeDebug, TypeInfo, MaxEncodedLen)]
pub struct CollectionDetails<AccountId, DepositBalance> {
	/// Can change `owner`, `issuer`, `freezer` and `admin` accounts.
	pub(super) owner: AccountId,
	/// Can mint tokens.
	pub(super) issuer: AccountId,
	/// Can thaw tokens, force transfers and burn tokens from any account.
	pub(super) admin: AccountId,
	/// Can freeze tokens.
	pub(super) freezer: AccountId,
	/// The total balance deposited for the all storage associated with this collection.
	/// Used by `destroy`.
	pub(super) total_deposit: DepositBalance,
	/// If `true`, then no deposit is needed to hold items of this collection.
	pub(super) free_holding: bool,
	/// The total number of outstanding items of this collection.
	pub(super) items: u32,
	/// The total number of outstanding item metadata of this collection.
	pub(super) item_metadatas: u32,
	/// The total number of attributes for this collection.
	pub(super) attributes: u32,
	/// Whether the collection is frozen for non-admin transfers.
	pub(super) is_frozen: bool,
}

/// Witness data for the destroy transactions.
#[derive(Copy, Clone, Encode, Decode, Eq, PartialEq, RuntimeDebug, TypeInfo, MaxEncodedLen)]
pub struct DestroyWitness {
	/// The total number of outstanding items of this collection.
	#[codec(compact)]
	pub items: u32,
	/// The total number of items in this collection that have outstanding item metadata.
	#[codec(compact)]
	pub item_metadatas: u32,
	#[codec(compact)]
	/// The total number of attributes for this collection.
	pub attributes: u32,
}

impl<AccountId, DepositBalance> CollectionDetails<AccountId, DepositBalance> {
	pub fn destroy_witness(&self) -> DestroyWitness {
		DestroyWitness {
			items: self.items,
			item_metadatas: self.item_metadatas,
			attributes: self.attributes,
		}
	}
}

/// Information concerning the ownership of a single unique item.
#[derive(Clone, Encode, Decode, Eq, PartialEq, RuntimeDebug, Default, TypeInfo, MaxEncodedLen)]
pub struct ItemDetails<AccountId, DepositBalance> {
	/// The owner of this item.
	pub(super) owner: AccountId,
	/// The approved transferrer of this item, if one is set.
	pub(super) approved: Option<AccountId>,
	/// Whether the item can be transferred or not.
	pub(super) is_frozen: bool,
	/// The amount held in the pallet's default account for this item. Free-hold items will have
	/// this as zero.
	pub(super) deposit: DepositBalance,
}

#[derive(Clone, Encode, Decode, Eq, PartialEq, RuntimeDebug, Default, TypeInfo, MaxEncodedLen)]
#[scale_info(skip_type_params(StringLimit))]
#[codec(mel_bound(DepositBalance: MaxEncodedLen))]
pub struct CollectionMetadata<DepositBalance, StringLimit: Get<u32>> {
	/// The balance deposited for this metadata.
	///
	/// This pays for the data stored in this struct.
	pub(super) deposit: DepositBalance,
	/// General information concerning this collection. Limited in length by `StringLimit`. This
	/// will generally be either a JSON dump or the hash of some JSON which can be found on a
	/// hash-addressable global publication system such as IPFS.
	pub(super) data: BoundedVec<u8, StringLimit>,
	/// Whether the collection's metadata may be changed by a non Force origin.
	pub(super) is_frozen: bool,
}

#[derive(Clone, Encode, Decode, Eq, PartialEq, RuntimeDebug, Default, TypeInfo, MaxEncodedLen)]
#[scale_info(skip_type_params(StringLimit))]
#[codec(mel_bound(DepositBalance: MaxEncodedLen))]
pub struct ItemMetadata<DepositBalance, StringLimit: Get<u32>> {
	/// The balance deposited for this metadata.
	///
	/// This pays for the data stored in this struct.
	pub(super) deposit: DepositBalance,
	/// General information concerning this item. Limited in length by `StringLimit`. This will
	/// generally be either a JSON dump or the hash of some JSON which can be found on a
	/// hash-addressable global publication system such as IPFS.
	pub(super) data: BoundedVec<u8, StringLimit>,
	/// Whether the item metadata may be changed by a non Force origin.
	pub(super) is_frozen: bool,
}

/// Represents either a System currency or a set of fungible assets.
#[derive(Encode, Decode, Clone, PartialEq, MaxEncodedLen, RuntimeDebug, TypeInfo)]
pub enum BalanceOrAsset<Balance, AssetId, AssetBalance> {
	Balance { amount: Balance },
	Asset { id: AssetId, amount: AssetBalance },
}

impl<B, A, AB> From<B> for BalanceOrAsset<B, A, AB> {
	fn from(amount: B) -> Self {
		Self::Balance { amount }
	}
}

impl<B, A, AB> BalanceOrAsset<B, A, AB>
where
	A: PartialEq,
	B: PartialOrd,
	AB: PartialOrd,
{
	pub fn is_greater_or_equal<T: Config<I>, I: 'static>(
		&self,
		other: &Self,
	) -> Result<bool, sp_runtime::DispatchError> {
		use BalanceOrAsset::*;
		match (self, other) {
			(Balance { amount: a }, Balance { amount: b }) => Ok(a >= b),
			(Asset { id, amount: a }, Asset { id: id2, amount: b, .. }) =>
				if id != id2 {
					Err(Error::<T, I>::WrongCurrency.into())
				} else {
					Ok(a >= b)
				},
			_ => Err(Error::<T, I>::WrongCurrency.into()),
		}
	}
}<|MERGE_RESOLUTION|>--- conflicted
+++ resolved
@@ -26,23 +26,16 @@
 
 pub(super) type DepositBalanceOf<T, I = ()> =
 	<<T as Config<I>>::Currency as Currency<<T as SystemConfig>::AccountId>>::Balance;
-<<<<<<< HEAD
-pub(super) type ClassDetailsFor<T, I> =
-	ClassDetails<<T as SystemConfig>::AccountId, DepositBalanceOf<T, I>>;
-pub(super) type InstanceDetailsFor<T, I> =
-	InstanceDetails<<T as SystemConfig>::AccountId, DepositBalanceOf<T, I>>;
+pub(super) type CollectionDetailsFor<T, I> =
+	CollectionDetails<<T as SystemConfig>::AccountId, DepositBalanceOf<T, I>>;
+pub(super) type ItemDetailsFor<T, I> =
+	ItemDetails<<T as SystemConfig>::AccountId, DepositBalanceOf<T, I>>;
 pub(super) type AssetIdOf<T, I = ()> =
 	<<T as Config<I>>::Assets as Inspect<<T as SystemConfig>::AccountId>>::AssetId;
 pub(super) type AssetBalanceOf<T, I = ()> =
 	<<T as Config<I>>::Assets as Inspect<<T as SystemConfig>::AccountId>>::Balance;
 pub(super) type BalanceOrAssetOf<T, I> =
 	BalanceOrAsset<DepositBalanceOf<T, I>, AssetIdOf<T, I>, AssetBalanceOf<T, I>>;
-=======
-pub(super) type CollectionDetailsFor<T, I> =
-	CollectionDetails<<T as SystemConfig>::AccountId, DepositBalanceOf<T, I>>;
-pub(super) type ItemDetailsFor<T, I> =
-	ItemDetails<<T as SystemConfig>::AccountId, DepositBalanceOf<T, I>>;
->>>>>>> 699375ef
 
 #[derive(Clone, Encode, Decode, Eq, PartialEq, RuntimeDebug, TypeInfo, MaxEncodedLen)]
 pub struct CollectionDetails<AccountId, DepositBalance> {
