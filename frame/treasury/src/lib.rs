--- conflicted
+++ resolved
@@ -297,14 +297,11 @@
 		InvalidIndex,
 		/// Too many approvals in the queue.
 		TooManyApprovals,
-<<<<<<< HEAD
 		/// The spend origin is valid but the amount it is allowed to spend is lower than the
 		/// amount to be spent.
 		InsufficientPermission,
-=======
 		/// Proposal has not been approved.
 		ProposalNotApproved,
->>>>>>> 9e41e40c
 	}
 
 	#[pallet::hooks]
@@ -410,7 +407,6 @@
 			Ok(())
 		}
 
-<<<<<<< HEAD
 		/// Propose and approve a spend of treasury funds.
 		///
 		/// - `origin`: Must be `SpendOrigin` with the `Success` value being at least `amount`.
@@ -442,7 +438,10 @@
 			ProposalCount::<T, I>::put(proposal_index + 1);
 
 			Self::deposit_event(Event::SpendApproved { proposal_index, amount, beneficiary });
-=======
+			
+			Ok(())
+		}
+
 		/// Force a previously approved proposal to be removed from the approval queue.
 		/// The original deposit will no longer be returned.
 		///
@@ -474,7 +473,6 @@
 				}
 			})?;
 
->>>>>>> 9e41e40c
 			Ok(())
 		}
 	}
