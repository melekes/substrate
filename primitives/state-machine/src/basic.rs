--- conflicted
+++ resolved
@@ -20,11 +20,7 @@
 use crate::{Backend, StorageKey, StorageValue};
 use codec::Encode;
 use hash_db::Hasher;
-<<<<<<< HEAD
-use sp_trie::{TrieConfiguration, empty_child_trie_root, Layout};
-=======
 use log::warn;
->>>>>>> 7dcc77b9
 use sp_core::{
 	storage::{
 		well_known_keys::is_child_storage_key, ChildInfo, Storage, StorageChild, TrackedStorageKey,
@@ -33,7 +29,7 @@
 	Blake2Hasher,
 };
 use sp_externalities::{Extension, Extensions};
-use sp_trie::{empty_child_trie_root, trie_types::Layout, TrieConfiguration};
+use sp_trie::{TrieConfiguration, empty_child_trie_root, Layout};
 use std::{
 	any::{Any, TypeId},
 	collections::BTreeMap,
@@ -315,15 +311,9 @@
 	fn child_storage_root(&mut self, child_info: &ChildInfo) -> Vec<u8> {
 		if let Some(child) = self.inner.children_default.get(child_info.storage_key()) {
 			let delta = child.data.iter().map(|(k, v)| (k.as_ref(), Some(v.as_ref())));
-<<<<<<< HEAD
 			let mut in_mem = crate::in_memory_backend::new_in_mem::<Blake2Hasher>();
 			in_mem.force_alt_hashing(self.alt_hashing.clone());
 			in_mem.child_storage_root(&child.child_info, delta).0
-=======
-			crate::in_memory_backend::new_in_mem::<Blake2Hasher>()
-				.child_storage_root(&child.child_info, delta)
-				.0
->>>>>>> 7dcc77b9
 		} else {
 			empty_child_trie_root::<Layout<Blake2Hasher>>()
 		}
