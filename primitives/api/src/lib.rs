--- conflicted
+++ resolved
@@ -657,72 +657,6 @@
 	(id, version)
 }
 
-<<<<<<< HEAD
-=======
-#[derive(codec::Encode, codec::Decode)]
-pub struct OldRuntimeVersion {
-	pub spec_name: RuntimeString,
-	pub impl_name: RuntimeString,
-	pub authoring_version: u32,
-	pub spec_version: u32,
-	pub impl_version: u32,
-	pub apis: ApisVec,
-}
-
-impl From<OldRuntimeVersion> for RuntimeVersion {
-	fn from(x: OldRuntimeVersion) -> Self {
-		Self {
-			spec_name: x.spec_name,
-			impl_name: x.impl_name,
-			authoring_version: x.authoring_version,
-			spec_version: x.spec_version,
-			impl_version: x.impl_version,
-			apis: x.apis,
-			transaction_version: 1,
-		}
-	}
-}
-
-impl From<RuntimeVersion> for OldRuntimeVersion {
-	fn from(x: RuntimeVersion) -> Self {
-		Self {
-			spec_name: x.spec_name,
-			impl_name: x.impl_name,
-			authoring_version: x.authoring_version,
-			spec_version: x.spec_version,
-			impl_version: x.impl_version,
-			apis: x.apis,
-		}
-	}
-}
-
-#[cfg(not(feature = "old_state"))]
-decl_runtime_apis! {
-	/// The `Core` runtime api that every Substrate runtime needs to implement.
-	#[core_trait]
-	#[api_version(4)]
-	pub trait Core {
-		/// Returns the version of the runtime.
-		fn version() -> RuntimeVersion;
-		/// Returns the version of the runtime.
-		#[changed_in(3)]
-		fn version() -> OldRuntimeVersion;
-		/// Execute the given block.
-		fn execute_block(block: Block);
-		/// Initialize a block with the given header.
-		#[renamed("initialise_block", 2)]
-		fn initialize_block(header: &<Block as BlockT>::Header);
-	}
-
-	/// The `Metadata` api trait that returns metadata for the runtime.
-	pub trait Metadata {
-		/// Returns the metadata of a runtime.
-		fn metadata() -> OpaqueMetadata;
-	}
-}
-
-#[cfg(feature = "old_state")]
->>>>>>> d886baa9
 decl_runtime_apis! {
 	/// The `Core` runtime api that every Substrate runtime needs to implement.
 	#[core_trait]
@@ -742,4 +676,29 @@
 		/// Returns the metadata of a runtime.
 		fn metadata() -> OpaqueMetadata;
 	}
+}
+
+#[cfg(feature = "old_state")]
+decl_runtime_apis! {
+	/// The `Core` runtime api that every Substrate runtime needs to implement.
+	#[core_trait]
+	#[api_version(3)]
+	pub trait Core {
+		/// Returns the version of the runtime.
+		fn version() -> RuntimeVersion;
+		/// Returns the version of the runtime.
+		#[changed_in(3)]
+		fn version() -> OldRuntimeVersion;
+		/// Execute the given block.
+		fn execute_block(block: Block);
+		/// Initialize a block with the given header.
+		#[renamed("initialise_block", 2)]
+		fn initialize_block(header: &<Block as BlockT>::Header);
+	}
+
+	/// The `Metadata` api trait that returns metadata for the runtime.
+	pub trait Metadata {
+		/// Returns the metadata of a runtime.
+		fn metadata() -> OpaqueMetadata;
+	}
 }